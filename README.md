--- conflicted
+++ resolved
@@ -4,7 +4,6 @@
 [![RepoSize](https://img.shields.io/github/repo-size/xflops/flame)](http://github.com/xflops/flame)
 [![Release](https://img.shields.io/github/release/xflops/flame)](https://github.com/xflops/flame/releases)
 
-<<<<<<< HEAD
 Flame is a distributed system for elastic/parallel workload; it provides a suite of mechanisms that are commonly required by many classes of elastic workload, 
 including VaR, Transcoding, BlockChain and so on. Flame builds upon a decade and a half of experience running a wide variety of high performance workloads
 at scale using several systems and platforms, combined with best-of-breed ideas and practices from the open source community.
@@ -49,6 +48,3 @@
 ## Reference
 
 * **API**: https://github.com/xflops/flame/blob/master/protos/flame.proto
-=======
-A cloud native engine for intelligent workload.
->>>>>>> c9393ae9
